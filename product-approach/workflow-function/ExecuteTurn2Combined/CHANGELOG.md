--- conflicted
+++ resolved
@@ -2,7 +2,12 @@
 
 All notable changes to the ExecuteTurn2Combined function will be documented in this file.
 
-<<<<<<< HEAD
+## [2.2.4] - 2025-05-29 - Add Turn 2 Prompt Reference
+### Added
+- Persisted Turn 2 prompt to S3 using `SaveToEnvelope` under `prompts/turn2-prompt.json`.
+- Storage manager exposes `SaveTurn2Prompt` and unit test ensures reference creation.
+- `PromptRefs` model includes new `turn2Prompt` field.
+
 ## [2.1.5] - 2025-05-29 - Critical Bedrock Empty Text Content Fix
 
 ### Fixed
@@ -159,13 +164,6 @@
 - Replaced non-existent `h.storageManager.SaveTurn2Outputs()` call with direct S3 service calls
 - Removed references to undefined `envelope` variable
 - Added proper declaration of `processedRef` variable
-=======
-## [2.2.4] - 2025-05-29 - Add Turn 2 Prompt Reference
-### Added
-- Persisted Turn 2 prompt to S3 using `SaveToEnvelope` under `prompts/turn2-prompt.json`.
-- Storage manager exposes `SaveTurn2Prompt` and unit test ensures reference creation.
-- `PromptRefs` model includes new `turn2Prompt` field.
->>>>>>> b7b49076
 
 ## [2.1.0] - 2025-06-30 - Simplified Turn2 Processing
 
